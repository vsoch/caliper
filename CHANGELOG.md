# CHANGELOG

This is a manually generated log to track changes to the repository for each release.
Each section should include general headers such as **Implemented enhancements**
and **Merged pull requests**. Critical items to know are:

 - renamed commands
 - deprecated / removed commands
 - changed defaults
 - backward incompatible changes
 - migration guidance
 - changed behaviour

The versions coincide with releases on pip.

## [0.2.x](https://github.com/vsoch/caliper/tree/master) (0.0.x)
<<<<<<< HEAD
 - adding Dataverse manager (0.0.21)
 - try catching error on cleanup (0.0.2)
=======
 - try catching error on cleanup (0.0.2)(0.0.21)
>>>>>>> 8f8df872
 - fixing bug with cleanup - should only remove if directory exists (0.0.19)
 - adding support to extract functions from filename (0.0.18)
 - adding helper metric function to extract file functions (0.0.17)
 - updating export organization to allow for many json (0.0.16)
 - adding update --check and update commands 
 - adding functiondb metric extractor (0.0.15)
 - small bux fixes and addition of docs (0.0.14)
 - adding caliper analyzer (0.0.13)
 - ability to specify architecture and python version for packages (0.0.12)
 - adding first graph for changedlines metric (0.0.11)
 - adding first metric extractors (0.0.1)
 - skeleton release (0.0.0)<|MERGE_RESOLUTION|>--- conflicted
+++ resolved
@@ -14,12 +14,8 @@
 The versions coincide with releases on pip.
 
 ## [0.2.x](https://github.com/vsoch/caliper/tree/master) (0.0.x)
-<<<<<<< HEAD
- - adding Dataverse manager (0.0.21)
- - try catching error on cleanup (0.0.2)
-=======
+ - adding Dataverse manager (0.0.22)
  - try catching error on cleanup (0.0.2)(0.0.21)
->>>>>>> 8f8df872
  - fixing bug with cleanup - should only remove if directory exists (0.0.19)
  - adding support to extract functions from filename (0.0.18)
  - adding helper metric function to extract file functions (0.0.17)
